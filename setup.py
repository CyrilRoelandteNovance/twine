# Copyright 2018 Donald Stufft and individual contributors
#
# Licensed under the Apache License, Version 2.0 (the "License");
# you may not use this file except in compliance with the License.
# You may obtain a copy of the License at
#
# https://www.apache.org/licenses/LICENSE-2.0
#
# Unless required by applicable law or agreed to in writing, software
# distributed under the License is distributed on an "AS IS" BASIS,
# WITHOUT WARRANTIES OR CONDITIONS OF ANY KIND, either express or implied.
# See the License for the specific language governing permissions and
# limitations under the License.
from setuptools import setup


setup(
<<<<<<< HEAD
    name="twine",
    use_scm_version=True,

    description="Collection of utilities for publishing packages on PyPI",
    long_description=open("README.rst").read(),
    url="https://twine.readthedocs.io/",
    project_urls={
        'Packaging tutorial': 'https://packaging.python.org/tutorials/distributing-packages/',
        'Travis CI': 'https://travis-ci.org/pypa/twine',
        'Twine documentation': 'https://twine.readthedocs.io/en/latest/',
        'Twine source': 'https://github.com/pypa/twine/',
    },

    author="Donald Stufft and individual contributors",
    author_email="donald@stufft.io",

    classifiers=[
        "Intended Audience :: Developers",
        "License :: OSI Approved :: Apache Software License",
        "Natural Language :: English",
        "Operating System :: MacOS :: MacOS X",
        "Operating System :: POSIX",
        "Operating System :: POSIX :: BSD",
        "Operating System :: POSIX :: Linux",
        "Operating System :: Microsoft :: Windows",
        "Programming Language :: Python",
        "Programming Language :: Python :: 3",
        "Programming Language :: Python :: 3 :: Only",
        "Programming Language :: Python :: 3.6",
        "Programming Language :: Python :: 3.7",
        "Programming Language :: Python :: 3.8",
        "Programming Language :: Python :: Implementation :: CPython",
    ],

    packages=["twine", "twine.commands"],

    entry_points={
        "twine.registered_commands": [
            "check = twine.commands.check:main",
            "upload = twine.commands.upload:main",
            "register = twine.commands.register:main",
        ],
        "console_scripts": [
            "twine = twine.__main__:main",
        ],
    },

    python_requires=">=3.6",
    install_requires=[
        "pkginfo >= 1.4.2",
        "readme_renderer >= 21.0",
        "requests >= 2.20",
        "requests-toolbelt >= 0.8.0, != 0.9.0",
        "setuptools >= 0.7.0",
        "tqdm >= 4.14",
        'importlib_metadata; python_version<"3.8"',
        "keyring >= 15.1",
    ],
    setup_requires=[
        'setuptools_scm>=1.15',
    ],
=======
>>>>>>> 5f307a78
)<|MERGE_RESOLUTION|>--- conflicted
+++ resolved
@@ -15,68 +15,5 @@
 
 
 setup(
-<<<<<<< HEAD
-    name="twine",
     use_scm_version=True,
-
-    description="Collection of utilities for publishing packages on PyPI",
-    long_description=open("README.rst").read(),
-    url="https://twine.readthedocs.io/",
-    project_urls={
-        'Packaging tutorial': 'https://packaging.python.org/tutorials/distributing-packages/',
-        'Travis CI': 'https://travis-ci.org/pypa/twine',
-        'Twine documentation': 'https://twine.readthedocs.io/en/latest/',
-        'Twine source': 'https://github.com/pypa/twine/',
-    },
-
-    author="Donald Stufft and individual contributors",
-    author_email="donald@stufft.io",
-
-    classifiers=[
-        "Intended Audience :: Developers",
-        "License :: OSI Approved :: Apache Software License",
-        "Natural Language :: English",
-        "Operating System :: MacOS :: MacOS X",
-        "Operating System :: POSIX",
-        "Operating System :: POSIX :: BSD",
-        "Operating System :: POSIX :: Linux",
-        "Operating System :: Microsoft :: Windows",
-        "Programming Language :: Python",
-        "Programming Language :: Python :: 3",
-        "Programming Language :: Python :: 3 :: Only",
-        "Programming Language :: Python :: 3.6",
-        "Programming Language :: Python :: 3.7",
-        "Programming Language :: Python :: 3.8",
-        "Programming Language :: Python :: Implementation :: CPython",
-    ],
-
-    packages=["twine", "twine.commands"],
-
-    entry_points={
-        "twine.registered_commands": [
-            "check = twine.commands.check:main",
-            "upload = twine.commands.upload:main",
-            "register = twine.commands.register:main",
-        ],
-        "console_scripts": [
-            "twine = twine.__main__:main",
-        ],
-    },
-
-    python_requires=">=3.6",
-    install_requires=[
-        "pkginfo >= 1.4.2",
-        "readme_renderer >= 21.0",
-        "requests >= 2.20",
-        "requests-toolbelt >= 0.8.0, != 0.9.0",
-        "setuptools >= 0.7.0",
-        "tqdm >= 4.14",
-        'importlib_metadata; python_version<"3.8"',
-        "keyring >= 15.1",
-    ],
-    setup_requires=[
-        'setuptools_scm>=1.15',
-    ],
-=======
->>>>>>> 5f307a78
 )