# Copyright 2018 Donald Stufft and individual contributors
#
# Licensed under the Apache License, Version 2.0 (the "License");
# you may not use this file except in compliance with the License.
# You may obtain a copy of the License at
#
# https://www.apache.org/licenses/LICENSE-2.0
#
# Unless required by applicable law or agreed to in writing, software
# distributed under the License is distributed on an "AS IS" BASIS,
# WITHOUT WARRANTIES OR CONDITIONS OF ANY KIND, either express or implied.
# See the License for the specific language governing permissions and
# limitations under the License.
from setuptools import setup

import twine


setup(
    name=twine.__title__,
    version=twine.__version__,

    description=twine.__summary__,
    long_description=open("README.rst").read(),
    license=twine.__license__,
    url=twine.__uri__,
    project_urls={
        'Packaging tutorial': 'https://packaging.python.org/tutorials/distributing-packages/',
        'Travis CI': 'https://travis-ci.org/pypa/twine',
        'Twine documentation': 'https://twine.readthedocs.io/en/latest/',
        'Twine source': 'https://github.com/pypa/twine/',
    },

    author=twine.__author__,
    author_email=twine.__email__,

    classifiers=[
        "Intended Audience :: Developers",
        "License :: OSI Approved :: Apache Software License",
        "Natural Language :: English",
        "Operating System :: MacOS :: MacOS X",
        "Operating System :: POSIX",
        "Operating System :: POSIX :: BSD",
        "Operating System :: POSIX :: Linux",
        "Operating System :: Microsoft :: Windows",
        "Programming Language :: Python",
        "Programming Language :: Python :: 3",
        "Programming Language :: Python :: 3 :: Only",
        "Programming Language :: Python :: 3.6",
        "Programming Language :: Python :: 3.7",
        "Programming Language :: Python :: 3.8",
        "Programming Language :: Python :: Implementation :: CPython",
    ],

    packages=["twine", "twine.commands"],

    entry_points={
        "twine.registered_commands": [
            "check = twine.commands.check:main",
            "upload = twine.commands.upload:main",
            "register = twine.commands.register:main",
        ],
        "console_scripts": [
            "twine = twine.__main__:main",
        ],
    },

    python_requires=">=3.6",
    install_requires=[
        "pkginfo >= 1.4.2",
        "readme_renderer >= 21.0",
        "requests >= 2.20",
        "requests-toolbelt >= 0.8.0, != 0.9.0",
        "setuptools >= 0.7.0",
        "tqdm >= 4.14",
        "keyring >= 15.1",
    ],
<<<<<<< HEAD
=======
    setup_requires=[
        'setuptools_scm>=1.15',
    ],
    extras_require={
        'keyring': [
            'keyring',
        ],
    },
>>>>>>> 1cc923c7
)<|MERGE_RESOLUTION|>--- conflicted
+++ resolved
@@ -75,15 +75,7 @@
         "tqdm >= 4.14",
         "keyring >= 15.1",
     ],
-<<<<<<< HEAD
-=======
     setup_requires=[
         'setuptools_scm>=1.15',
     ],
-    extras_require={
-        'keyring': [
-            'keyring',
-        ],
-    },
->>>>>>> 1cc923c7
 )