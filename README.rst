twine
=====

Twine is a utility for interacting `with PyPI <https://pypi.python.org/pypi/twine>`_.

Currently it only supports uploading distributions.


Why Should I Use This?
----------------------

The biggest reason to use twine is that ``python setup.py upload`` `authenticates you to PyPI 
over http <http://bugs.python.org/issue12226>`_. 
This means anytime you use it you expose your username
and password to being sniffed. Twine uses only verified TLS to upload to PyPI
protecting your credentials from theft.

Secondly it allows you to precreate your distribution files.
``python setup.py upload`` only allows you to upload something that you've
created in the same command invocation. This means that you cannot test the
exact file you're going to upload to PyPI to ensure that it works before
uploading it.

Finally it allows you to pre-sign your files and pass the .asc files into
the command line invocation
(``twine upload twine-1.0.1.tar.gz twine-1.0.1.tar.gz.asc``). This enables you
to be assured that you're typing your gpg passphrase into gpg itself and not
anything else since *you* will be the one directly executing
``gpg --detach-sign -a <filename>``.


Features
--------

- Verified HTTPS Connections
- Uploading doesn't require executing setup.py
- Uploading files that have already been created, allowing testing of
  distributions before release
- Supports uploading any packaging format (including wheels).


Installation
------------

.. code-block:: bash

    $ pip install twine


Usage
-----

1. Create some distributions in the normal way:

.. code-block:: bash

    $ python setup.py sdist bdist_wheel

2. Upload with twine:

.. code-block:: bash

    $ twine upload dist/*

3. Done!


Options
~~~~~~~

.. code-block:: bash

    $ twine upload -h
    usage: twine upload [-h] [-r REPOSITORY] [-s] [-i IDENTITY] [-u USERNAME]
                        [-p PASSWORD] [-c COMMENT]
                        dist [dist ...]

    positional arguments:
      dist                  The distribution files to upload to the repository,
                            may additionally contain a .asc file to include an
                            existing signature with the file upload

    optional arguments:
      -h, --help            show this help message and exit
      -r REPOSITORY, --repository REPOSITORY
                            The repository to upload the files to
      -s, --sign            Sign files to upload using gpg
      -i IDENTITY, --identity IDENTITY
                            GPG identity used to sign files
      -u USERNAME, --username USERNAME
                            The username to authenticate to the repository as
      -p PASSWORD, --password PASSWORD
                            The password to authenticate to the repository with
      -c COMMENT, --comment COMMENT
                            The comment to include with the distribution file


Resources
---------

* `IRC <http://webchat.freenode.net?channels=%23pypa>`_
  (``#pypa`` - irc.freenode.net)
* `GitHub repository <https://github.com/pypa/twine>`_


Contributing
------------

1. Fork the `repository <https://github.com/pypa/twine>`_ on GitHub.
2. Make a branch off of master and commit your changes to it.
3. Run the tests with ``tox``

<<<<<<< HEAD
  - Either use ``tox`` to build against all supported Python versions (if you
    have them installed) or use ``tox -e py{version}`` to test against a
    specific version, e.g., ``tox -e py27`` or ``tox -e py34``.
  - Always run ``tox -e pep8``

=======
   - Either use ``tox`` to build against all supported Python versions (if you
     have them installed) or use ``tox -e py{version}`` to test against a
     sepcific version, e.g., ``tox -e py27`` or ``tox -e py34``.
   - Always run ``tox -e pep8``
  
>>>>>>> de7a3588
4. Ensure that your name is added to the end of the AUTHORS file using the
   format ``Name <email@domain.com> (url)``, where the ``(url)`` portion is
   optional.
5. Submit a Pull Request to the master branch on GitHub.

If you'd like to have a development environment for twine, you should create a
virtualenv and then do ``pip install -e .`` from within the directory.<|MERGE_RESOLUTION|>--- conflicted
+++ resolved
@@ -110,19 +110,11 @@
 2. Make a branch off of master and commit your changes to it.
 3. Run the tests with ``tox``
 
-<<<<<<< HEAD
-  - Either use ``tox`` to build against all supported Python versions (if you
-    have them installed) or use ``tox -e py{version}`` to test against a
-    specific version, e.g., ``tox -e py27`` or ``tox -e py34``.
-  - Always run ``tox -e pep8``
-
-=======
    - Either use ``tox`` to build against all supported Python versions (if you
      have them installed) or use ``tox -e py{version}`` to test against a
-     sepcific version, e.g., ``tox -e py27`` or ``tox -e py34``.
+     specific version, e.g., ``tox -e py27`` or ``tox -e py34``.
    - Always run ``tox -e pep8``
   
->>>>>>> de7a3588
 4. Ensure that your name is added to the end of the AUTHORS file using the
    format ``Name <email@domain.com> (url)``, where the ``(url)`` portion is
    optional.
