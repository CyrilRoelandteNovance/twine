--- conflicted
+++ resolved
@@ -23,11 +23,7 @@
     twine check dist/*
 
 [testenv:release]
-<<<<<<< HEAD
 skip_install = True
-=======
-basepython = python3
->>>>>>> 59ffbb37
 deps =
     pep517>=0.5
     twine>=1.13
