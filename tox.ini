--- conflicted
+++ resolved
@@ -7,14 +7,9 @@
     coverage
     pretend
     pytest
-<<<<<<< HEAD
     jaraco.envs
     portend
     pytest-services
-extras =
-    with-blake2
-=======
->>>>>>> 1cc923c7
 commands =
     coverage run --source twine -m pytest {posargs:tests}
     coverage report -m
@@ -56,13 +51,8 @@
     {[testenv:lint-mypy]deps}
 commands =
     {[testenv:lint-code-style]commands}
-<<<<<<< HEAD
-    {[testenv:lint-dist-meta]commands}
-    -{[testenv:lint-mypy]commands}
+    {[testenv:lint-mypy]commands}
 
 [testenv:devpi]
 deps =
-    devpi-server
-=======
-    {[testenv:lint-mypy]commands}
->>>>>>> 1cc923c7
+    devpi-server